--- conflicted
+++ resolved
@@ -9,7 +9,6 @@
 
 
 class NOAAIndicesClient(GenericClient):
-<<<<<<< HEAD
 
     @property
     def _get_default_uri(self):
@@ -17,9 +16,6 @@
         return ["ftp://ftp.swpc.noaa.gov/pub/weekly/RecentIndices.txt"]
 
     def _get_url_for_timerange(cls, timerange, **kwargs):
-=======
-    def _get_url_for_timerange(self, timerange, **kwargs):
->>>>>>> fa0b9ef1
         """
         Helper function:
         """
@@ -58,16 +54,12 @@
 
 class NOAAPredictClient(GenericClient):
 
-<<<<<<< HEAD
     @classmethod
     def _get_default_uri(cls):
         """Return the url to download indices"""
         return ["http://services.swpc.noaa.gov/text/predicted-sunspot-radio-flux.txt"]
 
     def _get_url_for_timerange(cls, timerange, **kwargs):
-=======
-    def _get_url_for_timerange(self, timerange, **kwargs):
->>>>>>> fa0b9ef1
         """
         Helper function:
         """
