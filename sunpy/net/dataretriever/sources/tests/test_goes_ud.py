import pytest
from hypothesis import given

import astropy.units as u
from astropy.time import TimeDelta

import sunpy.net.dataretriever.sources.goes as goes
from sunpy.net import Fido
from sunpy.net import attrs as a
from sunpy.net._attrs import Instrument, Time
from sunpy.net.dataretriever.client import QueryResponse
from sunpy.net.fido_factory import UnifiedResponse
from sunpy.net.tests.strategies import goes_time
from sunpy.time import is_time_equal, parse_time
from sunpy.time.timerange import TimeRange


@pytest.fixture
def LCClient():
    return goes.XRSClient()


@pytest.mark.remote_data
@pytest.mark.parametrize(
    "timerange,url_start,url_end",
    [(Time('1995/06/03 1:00', '1995/06/05'),
      'https://umbra.nascom.nasa.gov/goes/fits/1995/go07950603.fits',
      'https://umbra.nascom.nasa.gov/goes/fits/1995/go07950605.fits'),
     (Time('2008/06/02 12:00', '2008/06/04'),
      'https://umbra.nascom.nasa.gov/goes/fits/2008/go1020080602.fits',
      'https://umbra.nascom.nasa.gov/goes/fits/2008/go1020080604.fits'),
     (Time('2020/08/02', '2020/08/04'),
      'https://data.ngdc.noaa.gov/platforms/solar-space-observing-satellites/goes/'
      'goes16/l2/data/xrsf-l2-flx1s_science/2020/08/sci_xrsf-l2-flx1s_g16_d20200802_v2-0-1.nc',
      'https://data.ngdc.noaa.gov/platforms/solar-space-observing-satellites/goes/'
      'goes17/l2/data/xrsf-l2-flx1s_science/2020/08/sci_xrsf-l2-flx1s_g17_d20200804_v2-0-1.nc')])
def test_get_url_for_time_range(LCClient, timerange, url_start, url_end):
    qresponse = LCClient.search(timerange)
    urls = [i['url'] for i in qresponse]
    assert isinstance(urls, list)
    assert urls[0] == url_start
    assert urls[-1] == url_end


@pytest.mark.remote_data
@pytest.mark.parametrize("timerange, url_start, url_end",
                         [(a.Time('1999/01/10 00:10', '1999/01/20'),
                           'https://umbra.nascom.nasa.gov/goes/fits/1999/go10990110.fits',
                           'https://umbra.nascom.nasa.gov/goes/fits/1999/go1019990120.fits')])
def test_get_overlap_urls(LCClient, timerange, url_start, url_end):
    qresponse = LCClient.search(timerange, a.goes.SatelliteNumber.ten)
    urls = [i['url'] for i in qresponse]
    assert len(urls) == 14
    assert urls[0] == url_start
    assert urls[-1] == url_end


@pytest.mark.remote_data
<<<<<<< HEAD
@pytest.mark.parametrize("timerange, url_old, url_new",
                         [(Time('2013/10/28', '2013/10/29'),
                           "https://umbra.nascom.nasa.gov/goes/fits/2013/go1520131028.fits",
                           "https://satdat.ngdc.noaa.gov/sem/goes/data/science/xrs/goes15/gxrs-l2-irrad_science/"
                           "2013/10/sci_gxrs-l2-irrad_g15_d20131028_v0-0-0.nc")])
def test_old_data_access(timerange, url_old, url_new):
    # test first for old data
    qr = Fido.search(timerange, a.Instrument("XRS"), a.goes.VersionData("old"))
=======
@pytest.mark.parametrize("timerange, url_start, url_end",
                         [(a.Time("2009/08/30 00:10", "2009/09/02"),
                           "https://umbra.nascom.nasa.gov/goes/fits/2009/go1020090830.fits",
                           "https://satdat.ngdc.noaa.gov/sem/goes/data/science/xrs/goes14/gxrs-l2-irrad_science/"
                           "2009/09/sci_gxrs-l2-irrad_g14_d20090902_v0-0-0.nc")])
def test_get_overlap_providers(LCClient, timerange, url_start, url_end):
    qresponse = LCClient.search(timerange, a.goes.SatelliteNumber.ten)
    urls = [i['url'] for i in qresponse]
    assert len(urls) == 4
    assert urls[0] == url_start
    assert urls[-1] == url_end


@pytest.mark.remote_data
@pytest.mark.parametrize("timerange, url_old, url_new",
                         [(a.Time('2013/10/28', '2013/10/29'),
                           "https://umbra.nascom.nasa.gov/goes/fits/2013/go1520131028.fits",
                           "https://satdat.ngdc.noaa.gov/sem/goes/data/science/xrs/goes13/gxrs-l2-irrad_science/"
                           "2013/10/sci_gxrs-l2-irrad_g13_d20131028_v0-0-0.nc")])
def test_old_data_access(timerange, url_old, url_new):
    # test first for old data
    qr = Fido.search(timerange, a.Instrument("XRS"), a.Provider("SDAC"))
>>>>>>> 1a8e52b2
    urls = [r['url'] for r in qr.get_response(0)]
    assert urls[0] == url_old

    # now test for new data
    qr = Fido.search(timerange, a.Instrument("XRS"))
    urls = [r['url'] for r in qr.get_response(0)]
    assert urls[0] == url_new


@given(goes_time())
def test_can_handle_query(time):
    ans1 = goes.XRSClient._can_handle_query(time, Instrument('XRS'))
    assert ans1 is True
    ans2 = goes.XRSClient._can_handle_query(time)
    assert ans2 is False
    ans3 = goes.XRSClient._can_handle_query(time, Instrument('eve'))
    assert ans3 is False


@pytest.mark.filterwarnings('ignore:ERFA function.*dubious year')
@pytest.mark.remote_data
def test_fixed_satellite(LCClient):
    ans1 = LCClient.search(a.Time("2017/01/01 2:00", "2017/01/02 2:10"),
                           a.Instrument.xrs,
                           a.goes.SatelliteNumber.fifteen)

    for resp in ans1:

<<<<<<< HEAD
        assert "go15" in resp['url']
=======
        assert "g15" in resp['url']
>>>>>>> 1a8e52b2

    ans1 = LCClient.search(a.Time("2017/01/01", "2017/01/02 23:00"),
                           a.Instrument.xrs,
                           a.goes.SatelliteNumber(13))

    for resp in ans1:

<<<<<<< HEAD
        assert "go13" in resp['url']
=======
        assert "g13" in resp['url']
>>>>>>> 1a8e52b2

    ans1 = LCClient.search(a.Time("1999/1/13", "1999/1/16"),
                           a.Instrument.xrs,
                           a.goes.SatelliteNumber(8))

    for resp in ans1:
        assert "go08" in resp['url']


@pytest.mark.parametrize("time", [
    Time('2005/4/27', '2005/4/27 12:00'),
    Time('2016/2/4', '2016/2/10')])
@pytest.mark.remote_data
def test_query(LCClient, time):
    qr1 = LCClient.search(time, Instrument('XRS'))
    assert isinstance(qr1, QueryResponse)
    # We only compare dates here as the start time of the qr will always be the
    # start of the day.
    assert qr1.time_range().start.strftime('%Y-%m-%d') == time.start.strftime('%Y-%m-%d')

    almost_day = TimeDelta(1*u.day - 1*u.millisecond)
    end = parse_time(time.end.strftime('%Y-%m-%d')) + almost_day
    assert is_time_equal(qr1.time_range().end, end)


@pytest.mark.remote_data
@pytest.mark.parametrize("time, instrument", [
    (Time('1983/06/17', '1983/06/18'), Instrument('XRS')),
    (Time('2012/10/4', '2012/10/6'), Instrument('XRS')),
])
def test_get(LCClient, time, instrument):
    qr1 = LCClient.search(time, instrument)
    download_list = LCClient.fetch(qr1)
    assert len(download_list) == len(qr1)


@pytest.mark.remote_data
def test_new_logic(LCClient):
    qr = LCClient.search(Time('2012/10/4 20:20', '2012/10/6'), Instrument('XRS'))
    download_list = LCClient.fetch(qr)
    assert len(download_list) == len(qr)


@pytest.mark.remote_data
@pytest.mark.parametrize(
    "time, instrument, expected_num_files",
    [(a.Time("2012/10/4", "2012/10/5"), a.Instrument.goes, 4),
     (a.Time('2013-10-28 01:00', '2013-10-28 03:00'), a.Instrument('XRS'), 2)])
def test_fido(time, instrument, expected_num_files):
    qr = Fido.search(time, instrument)
    assert isinstance(qr, UnifiedResponse)
    response = Fido.fetch(qr)
    assert len(response) == qr._numfile
    assert len(response) == expected_num_files


def test_attr_reg():
    assert a.Instrument.goes == a.Instrument("GOES")
    assert a.Instrument.xrs == a.Instrument("XRS")
    assert a.goes.SatelliteNumber.two == a.goes.SatelliteNumber("2")


def test_client_repr(LCClient):
    """
    Repr check
    """
    output = str(LCClient)
    assert output[:50] == 'sunpy.net.dataretriever.sources.goes.XRSClient\n\nPr'


def mock_query_object(LCClient):
    """
    Creating a Query Response object and prefilling it with some information
    """
    # Creating a Query Response Object
    start = '2016/1/1'
    end = '2016/1/1 23:59:59'
    obj = {
        'Time': TimeRange(parse_time(start), parse_time(end)),
        'Start Time': parse_time(start),
        'End Time': parse_time(end),
        'Instrument': 'GOES',
        'Physobs': 'irradiance',
        'Source': 'GOES',
        'Provider': 'NOAA',
        'SatelliteNumber': '15',
        'url': 'https://umbra.nascom.nasa.gov/goes/fits/2016/go1520160101.fits'
    }
    results = QueryResponse([obj], client=LCClient)
    return results


def test_show(LCClient):
    mock_qr = mock_query_object(LCClient)
    qrshow0 = mock_qr.show()
    qrshow1 = mock_qr.show('Start Time', 'Instrument')
    allcols = ['Start Time', 'End Time', 'Instrument', 'Physobs', 'Source',
               'Provider', 'SatelliteNumber']
    assert qrshow0.colnames == allcols
    assert qrshow1.colnames == ['Start Time', 'Instrument']
    assert qrshow0['Instrument'][0] == 'GOES'<|MERGE_RESOLUTION|>--- conflicted
+++ resolved
@@ -56,16 +56,6 @@
 
 
 @pytest.mark.remote_data
-<<<<<<< HEAD
-@pytest.mark.parametrize("timerange, url_old, url_new",
-                         [(Time('2013/10/28', '2013/10/29'),
-                           "https://umbra.nascom.nasa.gov/goes/fits/2013/go1520131028.fits",
-                           "https://satdat.ngdc.noaa.gov/sem/goes/data/science/xrs/goes15/gxrs-l2-irrad_science/"
-                           "2013/10/sci_gxrs-l2-irrad_g15_d20131028_v0-0-0.nc")])
-def test_old_data_access(timerange, url_old, url_new):
-    # test first for old data
-    qr = Fido.search(timerange, a.Instrument("XRS"), a.goes.VersionData("old"))
-=======
 @pytest.mark.parametrize("timerange, url_start, url_end",
                          [(a.Time("2009/08/30 00:10", "2009/09/02"),
                            "https://umbra.nascom.nasa.gov/goes/fits/2009/go1020090830.fits",
@@ -88,7 +78,6 @@
 def test_old_data_access(timerange, url_old, url_new):
     # test first for old data
     qr = Fido.search(timerange, a.Instrument("XRS"), a.Provider("SDAC"))
->>>>>>> 1a8e52b2
     urls = [r['url'] for r in qr.get_response(0)]
     assert urls[0] == url_old
 
@@ -117,11 +106,7 @@
 
     for resp in ans1:
 
-<<<<<<< HEAD
-        assert "go15" in resp['url']
-=======
         assert "g15" in resp['url']
->>>>>>> 1a8e52b2
 
     ans1 = LCClient.search(a.Time("2017/01/01", "2017/01/02 23:00"),
                            a.Instrument.xrs,
@@ -129,11 +114,7 @@
 
     for resp in ans1:
 
-<<<<<<< HEAD
-        assert "go13" in resp['url']
-=======
         assert "g13" in resp['url']
->>>>>>> 1a8e52b2
 
     ans1 = LCClient.search(a.Time("1999/1/13", "1999/1/16"),
                            a.Instrument.xrs,
